--- conflicted
+++ resolved
@@ -2,15 +2,10 @@
 from pathlib import Path
 from typing import Literal, get_args
 
-<<<<<<< HEAD
-from app.tool.base import BaseTool
-from app.utils.parse_oh_aci_output import parse_oh_aci_output
-=======
 from app.exceptions import ToolError
 from app.tool import BaseTool
 from app.tool.base import CLIResult, ToolResult
 from app.tool.run import run
->>>>>>> 79703551
 
 
 Command = Literal[
